// Copyright 2013 The GLFW-RS Developers. For a full listing of the authors,
// refer to the AUTHORS file at the top-level directory of this distribution.
//
// Licensed under the Apache License, Version 2.0 (the "License");
// you may not use this file except in compliance with the License.
// You may obtain a copy of the License at
//
//     http://www.apache.org/licenses/LICENSE-2.0
//
// Unless required by applicable law or agreed to in writing, software
// distributed under the License is distributed on an "AS IS" BASIS,
// WITHOUT WARRANTIES OR CONDITIONS OF ANY KIND, either express or implied.
// See the License for the specific language governing permissions and
// limitations under the License.

#[link(name = "glfw",
       vers = "0.1",
       uuid = "6199FAD3-6D03-4E29-87E7-7DC1B1B65C2C",
       author = "Brendan Zabarauskas",
       url = "https://github.com/bjz/glfw3-rs")];

#[comment = "Bindings and wrapper functions for glfw3."];
#[crate_type = "lib"];

// TODO: Document differences between GLFW and glfw-rs

use std::libc::*;
use std::ptr;
use std::str;
use std::vec;

// re-export constants
pub use consts::*;

pub mod ffi;
pub mod consts;
mod private;

/// A struct that wraps a `*GLFWmonitor` handle.
#[deriving(Eq)]
pub struct Monitor {
    ptr: *ffi::GLFWmonitor
}

/// A struct that wraps a `*GLFWwindow` handle.
#[deriving(Eq, IterBytes)]
pub struct Window {
    ptr: *ffi::GLFWwindow,
<<<<<<< HEAD
    shared: bool
=======
    shared: bool,
>>>>>>> f516591f
}

pub type ErrorFun = @fn(error: c_int, description: ~str);
pub type WindowPosFun = @fn(window: &Window, xpos: int, ypos: int);
pub type WindowSizeFun = @fn(window: &Window, width: int, height: int);
pub type WindowCloseFun = @fn(window: &Window);
pub type WindowRefreshFun = @fn(window: &Window);
pub type WindowFocusFun = @fn(window: &Window, focused: bool);
pub type WindowIconifyFun = @fn(window: &Window, iconified: bool);
pub type FramebufferSizeFun = @fn(window: &Window, width: int, height: int);
pub type MouseButtonFun = @fn(window: &Window, button: c_int, action: c_int, mods: c_int);
pub type CursorPosFun = @fn(window: &Window, xpos: float, ypos: float);
pub type CursorEnterFun = @fn(window: &Window, entered: bool);
pub type ScrollFun = @fn(window: &Window, xpos: float, ypos: float);
pub type KeyFun = @fn(window: &Window, key: c_int, scancode: c_int, action: c_int, mods: c_int);
pub type CharFun = @fn(window: &Window, character: char);
pub type MonitorFun = @fn(monitor: &Monitor, event: c_int);

/// Describes a single video mode.
pub struct VidMode {
    width:        uint,
    height:       uint,
    red_bits:     uint,
    green_bits:   uint,
    blue_bits:    uint,
    refresh_rate: uint,
}

/// Describes the gamma ramp of a monitor.
pub struct GammaRamp {
    red:    ~[c_ushort],
    green:  ~[c_ushort],
    blue:   ~[c_ushort],
}

pub type GLProc = ffi::GLFWglproc;

/// Initialise glfw. This must be called on the main platform thread.
///
/// Returns `true` if the initialisation was successful, otherwise `false`.
///
/// Wrapper for `glfwInit`.
#[fixed_stack_segment] #[inline(never)]
pub fn init() -> Result<(),()> {
    match unsafe { ffi::glfwInit() } {
        TRUE => Ok(()),
        _    => Err(()),
    }
}

/// Terminate glfw. This must be called on the main platform thread.
///
/// Wrapper for `glfwTerminate`.
#[fixed_stack_segment] #[inline(never)]
pub fn terminate() {
    unsafe { ffi::glfwTerminate() }
}

/// Initialises GLFW, automatically calling `glfw::terminate` on exit or
/// failure. Fails if the initialisation was unsuccessful.
///
/// # Parameters
///
/// - `f`: A closure to be called after the GLFW is initialised.
pub fn start(f: ~fn()) {
    use std::unstable::finally::Finally;
    if init().is_ok() {
        f.finally(terminate);
    } else {
        fail!(~"Failed to initialize GLFW");
    }
}

/// Holds the version information of the underlying GLFW library
pub struct Version {
    major: uint,
    minor: uint,
    rev:   uint,
}

impl ToStr for Version {
    /// Returns a string representation of the version struct.
    ///
    /// # Returns
    ///
    /// A string in the form:
    ///
    /// ~~~
    /// ~"[major].[minor].[rev]"
    /// ~~~
    fn to_str(&self) -> ~str {
        fmt!("%?.%?.%?", self.major, self.minor, self.rev)
    }
}

/// Wrapper for `glfwGetVersion`.
#[fixed_stack_segment] #[inline(never)]
pub fn get_version() -> Version {
    unsafe {
        let (major, minor, rev) = (0, 0, 0);
        ffi::glfwGetVersion(&major, &minor, &rev);
        Version {
            major: major as uint,
            minor: minor as uint,
            rev:   rev   as uint,
        }
    }
}

/// Wrapper for `glfwGetVersionString`.
#[fixed_stack_segment] #[inline(never)]
pub fn get_version_string() -> ~str {
    unsafe { str::raw::from_c_str(ffi::glfwGetVersionString()) }
}

/// Wrapper for `glfwSetErrorCallback`.
#[fixed_stack_segment] #[inline(never)]
pub fn set_error_callback(cbfun: ErrorFun) {
    do private::set_error_fun(cbfun) |ext_cb| {
        unsafe { ffi::glfwSetErrorCallback(Some(ext_cb)); }
    }
}

impl Monitor {
    /// Wrapper for `glfwGetPrimaryMonitor`.
    #[fixed_stack_segment] #[inline(never)]
    pub fn get_primary() -> Result<Monitor,()> {
        unsafe {
            ffi::glfwGetPrimaryMonitor()
             .to_option()
             .map_default(Err(()),
                |&ptr| Ok(Monitor { ptr: ptr }))
        }
    }

    /// Wrapper for `glfwGetMonitors`.
    #[fixed_stack_segment] #[inline(never)]
    pub fn get_connected() -> ~[Monitor] {
        unsafe {
            let count = 0;
            let ptr = ffi::glfwGetMonitors(&count);
            vec::from_buf(ptr, count as uint).map(|&m| Monitor { ptr: m })
        }
    }

    /// Wrapper for `glfwGetMonitorPos`.
    #[fixed_stack_segment] #[inline(never)]
    pub fn get_pos(&self) -> (int, int) {
        unsafe {
            let (xpos, ypos) = (0, 0);
            ffi::glfwGetMonitorPos(self.ptr, &xpos, &ypos);
            (xpos as int, ypos as int)
        }
    }

    /// Wrapper for `glfwGetMonitorPhysicalSize`.
    #[fixed_stack_segment] #[inline(never)]
    pub fn get_physical_size(&self) -> (int, int) {
        unsafe {
            let (width, height) = (0, 0);
            ffi::glfwGetMonitorPhysicalSize(self.ptr, &width, &height);
            (width as int, height as int)
        }
    }

    /// Wrapper for `glfwGetMonitorName`.
    #[fixed_stack_segment] #[inline(never)]
    pub fn get_name(&self) -> ~str {
        unsafe { str::raw::from_c_str(ffi::glfwGetMonitorName(self.ptr)) }
    }

    /// Wrapper for `glfwSetMonitorCallback`.
    #[fixed_stack_segment] #[inline(never)]
    pub fn set_callback(cbfun: MonitorFun) {
        do private::set_monitor_fun(cbfun) |ext_cb| {
            unsafe { ffi::glfwSetMonitorCallback(Some(ext_cb)); }
        }
    }

    /// Wrapper for `glfwGetVideoModes`.
    #[fixed_stack_segment] #[inline(never)]
    pub fn get_video_modes(&self) -> ~[VidMode] {
        unsafe {
            let count = 0;
            let ptr = ffi::glfwGetVideoModes(self.ptr, &count);
            vec::from_buf(ptr, count as uint).map(VidMode::from_glfw_vid_mode)
        }
    }

    /// Wrapper for `glfwGetVideoMode`.
    #[fixed_stack_segment] #[inline(never)]
    pub fn get_video_mode(&self) -> Option<VidMode> {
        unsafe {
            ffi::glfwGetVideoMode(self.ptr).to_option().map(|&v| VidMode::from_glfw_vid_mode(v))
        }
    }

    /// Wrapper for `glfwSetGamma`.
    #[fixed_stack_segment] #[inline(never)]
    pub fn set_gamma(&self, gamma: float) {
        unsafe { ffi::glfwSetGamma(self.ptr, gamma as c_float); }
    }

    /// Wrapper for `glfwGetGammaRamp`.
    #[fixed_stack_segment] #[inline(never)]
    pub fn get_gamma_ramp(&self) -> GammaRamp {
        unsafe {
            let llramp = *ffi::glfwGetGammaRamp(self.ptr);
            GammaRamp {
                red:    vec::from_buf(llramp.red,   llramp.size as uint),
                green:  vec::from_buf(llramp.green, llramp.size as uint),
                blue:   vec::from_buf(llramp.blue,  llramp.size as uint),
            }
        }
    }

    /// Wrapper for `glfwSetGammaRamp`.
    #[fixed_stack_segment] #[inline(never)]
    pub fn set_gamma_ramp(&self, ramp: &GammaRamp) {
        unsafe {
            ffi::glfwSetGammaRamp(
                self.ptr,
                &ffi::GLFWgammaramp {
                    red:    vec::raw::to_ptr(ramp.red),
                    green:  vec::raw::to_ptr(ramp.green),
                    blue:   vec::raw::to_ptr(ramp.blue),
                    size:   ramp.red.len() as c_uint,
                }
            );
        }
    }
}

impl VidMode {
    fn from_glfw_vid_mode(mode: &ffi::GLFWvidmode) -> VidMode {
        VidMode {
            width:        mode.width as uint,
            height:       mode.height as uint,
            red_bits:     mode.redBits as uint,
            green_bits:   mode.greenBits as uint,
            blue_bits:    mode.blueBits as uint,
            refresh_rate: mode.refreshRate as uint,
        }
    }
}

impl ToStr for VidMode {
    /// Returns a string representation of the video mode.
    ///
    /// # Returns
    ///
    /// A string in the form:
    ///
    /// ~~~
    /// ~"[width] x [height], [total_bits] ([red_bits] [green_bits] [blue_bits]) [refresh_rate] Hz"
    /// ~~~
    fn to_str(&self) -> ~str {
        fmt!("%? x %?, %? (%? %? %?) %? Hz",
             self.width, self.height,
             self.red_bits + self.green_bits + self.blue_bits,
             self.red_bits, self.green_bits, self.blue_bits,
             self.refresh_rate)
    }
}

pub mod window_hint {
    use std::libc::c_int;
    use super::*;

    /// Wrapper for `glfwDefaultWindowHints`.
    #[fixed_stack_segment] #[inline(never)]
    pub fn default() {
        unsafe { ffi::glfwDefaultWindowHints(); }
    }

    /// Wrapper for `glfwWindowHint` called with `RED_BITS`.
    #[fixed_stack_segment] #[inline(never)]
    pub fn red_bits(bits: uint) {
        unsafe { ffi::glfwWindowHint(RED_BITS, bits as c_int); }
    }

    /// Wrapper for `glfwWindowHint` called with `GREEN_BITS`.
    #[fixed_stack_segment] #[inline(never)]
    pub fn green_bits(bits: uint) {
        unsafe { ffi::glfwWindowHint(GREEN_BITS, bits as c_int); }
    }

    /// Wrapper for `glfwWindowHint` called with `BLUE_BITS`.
    #[fixed_stack_segment] #[inline(never)]
    pub fn blue_bits(bits: uint) {
        unsafe { ffi::glfwWindowHint(BLUE_BITS, bits as c_int); }
    }

    /// Wrapper for `glfwWindowHint` called with `ALPHA_BITS`.
    #[fixed_stack_segment] #[inline(never)]
    pub fn alpha_bits(bits: uint) {
        unsafe { ffi::glfwWindowHint(ALPHA_BITS, bits as c_int); }
    }

    /// Wrapper for `glfwWindowHint` called with `DEPTH_BITS`.
    #[fixed_stack_segment] #[inline(never)]
    pub fn depth_bits(bits: uint) {
        unsafe { ffi::glfwWindowHint(DEPTH_BITS, bits as c_int); }
    }

    /// Wrapper for `glfwWindowHint` called with `STENCIL_BITS`.
    #[fixed_stack_segment] #[inline(never)]
    pub fn stencil_bits(bits: uint) {
        unsafe { ffi::glfwWindowHint(STENCIL_BITS, bits as c_int); }
    }

    /// Wrapper for `glfwWindowHint` called with `ACCUM_RED_BITS`.
    #[fixed_stack_segment] #[inline(never)]
    pub fn accum_red_bits(bits: uint) {
        unsafe { ffi::glfwWindowHint(ACCUM_RED_BITS, bits as c_int); }
    }

    /// Wrapper for `glfwWindowHint` called with `ACCUM_GREEN_BITS`.
    #[fixed_stack_segment] #[inline(never)]
    pub fn accum_green_bits(bits: uint) {
        unsafe { ffi::glfwWindowHint(ACCUM_GREEN_BITS, bits as c_int); }
    }

    /// Wrapper for `glfwWindowHint` called with `ACCUM_BLUE_BITS`.
    #[fixed_stack_segment] #[inline(never)]
    pub fn accum_blue_bits(bits: uint) {
        unsafe { ffi::glfwWindowHint(ACCUM_BLUE_BITS, bits as c_int); }
    }

    /// Wrapper for `glfwWindowHint` called with `ACCUM_ALPHA_BITS`.
    #[fixed_stack_segment] #[inline(never)]
    pub fn accum_alpha_bits(bits: uint) {
        unsafe { ffi::glfwWindowHint(ACCUM_ALPHA_BITS, bits as c_int); }
    }

    /// Wrapper for `glfwWindowHint` called with `AUX_BUFFERS`.
    #[fixed_stack_segment] #[inline(never)]
    pub fn aux_buffers(buffers: uint) {
        unsafe { ffi::glfwWindowHint(AUX_BUFFERS, buffers as c_int); }
    }

    /// Wrapper for `glfwWindowHint` called with `STEREO`.
    #[fixed_stack_segment] #[inline(never)]
    pub fn stereo(value: bool) {
        unsafe { ffi::glfwWindowHint(STEREO, value as c_int); }
    }

    /// Wrapper for `glfwWindowHint` called with `SAMPLES`.
    #[fixed_stack_segment] #[inline(never)]
    pub fn samples(samples: uint) {
        unsafe { ffi::glfwWindowHint(SAMPLES, samples as c_int); }
    }

    /// Wrapper for `glfwWindowHint` called with `SRGB_CAPABLE`.
    #[fixed_stack_segment] #[inline(never)]
    pub fn srgb_capable(value: bool) {
        unsafe { ffi::glfwWindowHint(SRGB_CAPABLE, value as c_int); }
    }

    /// Wrapper for `glfwWindowHint` called with `REFRESH_RATE`.
    #[fixed_stack_segment] #[inline(never)]
    pub fn refresh_rate(rate: int) {
        unsafe { ffi::glfwWindowHint(REFRESH_RATE, rate as c_int); }
    }

    /// Wrapper for `glfwWindowHint` called with `CLIENT_API`.
    #[fixed_stack_segment] #[inline(never)]
    pub fn client_api(api: c_int) {
        unsafe { ffi::glfwWindowHint(CLIENT_API, api); }
    }

    /// Wrapper for `glfwWindowHint` called with `CONTEXT_VERSION_MAJOR`.
    #[fixed_stack_segment] #[inline(never)]
    pub fn context_version_major(major: uint) {
        unsafe { ffi::glfwWindowHint(CONTEXT_VERSION_MAJOR, major as c_int); }
    }

    /// Wrapper for `glfwWindowHint` called with `CONTEXT_VERSION_MINOR`.
    #[fixed_stack_segment] #[inline(never)]
    pub fn context_version_minor(minor: uint) {
        unsafe { ffi::glfwWindowHint(CONTEXT_VERSION_MINOR, minor as c_int); }
    }

    /// Wrapper for `glfwWindowHint` called with `CONTEXT_VERSION_MAJOR` and
    /// `CONTEXT_VERSION_MINOR`.
    #[fixed_stack_segment] #[inline(never)]
    pub fn context_version(major: uint, minor: uint) {
        unsafe {
            ffi::glfwWindowHint(CONTEXT_VERSION_MAJOR, major as c_int);
            ffi::glfwWindowHint(CONTEXT_VERSION_MINOR, minor as c_int);
        }
    }

    /// Wrapper for `glfwWindowHint` called with `CONTEXT_ROBUSTNESS`.
    #[fixed_stack_segment] #[inline(never)]
    pub fn context_robustness(value: bool) {
        unsafe { ffi::glfwWindowHint(CONTEXT_ROBUSTNESS, value as c_int); }
    }

    /// Wrapper for `glfwWindowHint` called with `OPENGL_FORWARD_COMPAT`.
    #[fixed_stack_segment] #[inline(never)]
    pub fn opengl_forward_compat(value: bool) {
        unsafe { ffi::glfwWindowHint(OPENGL_FORWARD_COMPAT, value as c_int); }
    }

    /// Wrapper for `glfwWindowHint` called with `OPENGL_DEBUG_CONTEXT`.
    #[fixed_stack_segment] #[inline(never)]
    pub fn opengl_debug_context(value: bool) {
        unsafe { ffi::glfwWindowHint(OPENGL_DEBUG_CONTEXT, value as c_int); }
    }

    /// Wrapper for `glfwWindowHint` called with `OPENGL_PROFILE`.
    #[fixed_stack_segment] #[inline(never)]
    pub fn opengl_profile(profile: c_int) {
        unsafe { ffi::glfwWindowHint(OPENGL_PROFILE, profile); }
    }

    /// Wrapper for `glfwWindowHint` called with `RESIZABLE`.
    #[fixed_stack_segment] #[inline(never)]
    pub fn resizable(value: bool) {
        unsafe { ffi::glfwWindowHint(RESIZABLE, value as c_int); }
    }

    /// Wrapper for `glfwWindowHint` called with `VISIBLE`.
    #[fixed_stack_segment] #[inline(never)]
    pub fn visible(value: bool) {
        unsafe { ffi::glfwWindowHint(VISIBLE, value as c_int); }
    }

    /// Wrapper for `glfwWindowHint` called with `DECORATED`.
    #[fixed_stack_segment] #[inline(never)]
    pub fn decorated(value: bool) {
        unsafe { ffi::glfwWindowHint(DECORATED, value as c_int); }
    }
}

/// Describes the mode of a window
pub enum WindowMode {
    /// Full screen mode. Contains the monitor on which the window is displayed.
    FullScreen(Monitor),

    /// Windowed mode.
    Windowed,
}

/// Private conversion methods for `glfw::WindowMode`
impl WindowMode {
    /// Extract the window mode from a low-level monitor pointer. If the pointer
    /// is null it assumes the window is in windowed mode and returns `Windowed`,
    /// otherwise it returns the pointer wrapped in `glfw::FullScreen`.
    fn from_ptr(ptr: *ffi::GLFWmonitor) -> WindowMode {
        if ptr.is_null() {
            Windowed
        } else {
            FullScreen(Monitor { ptr: ptr })
        }
    }

    /// Returns a pointer to a monitor if the window is fullscreen, otherwise
    /// it returns a null pointer (if it is in windowed mode).
    fn to_ptr(&self) -> *ffi::GLFWmonitor {
        match *self {
            FullScreen(monitor) => monitor.ptr,
            Windowed => ptr::null()
        }
    }
}

macro_rules! set_window_callback(
    (
        setter:   $ll_fn:ident,
        callback: $ext_fn:ident,
        field:    $data_field:ident
    ) => ({
        private::WindowDataMap::find_or_insert(self.ptr).$data_field = Some(cbfun);
        unsafe { ffi::$ll_fn(self.ptr, Some(private::$ext_fn)); }
    })
)

impl Window {
    /// Wrapper for `glfwCreateWindow`.
    ///
    /// # Returns
    ///
    /// The created window wrapped in `Some`, or `None` if an error occurred.
    pub fn create(width: uint, height: uint, title: &str, mode: WindowMode) -> Result<Window,()> {
        Window::create_shared(width, height, title, mode, &Window { ptr: ptr::null(), shared: false })
    }

    /// Wrapper for `glfwCreateWindow`.
<<<<<<< HEAD
=======
    #[fixed_stack_segment] #[inline(never)]
>>>>>>> f516591f
    pub fn create_shared(width: uint, height: uint, title: &str, mode: WindowMode, share: &Window) -> Result<Window,()> {
        unsafe {
            do title.with_c_str |title| {
                ffi::glfwCreateWindow(
                    width as c_int,
                    height as c_int,
                    title,
                    mode.to_ptr(),
                    share.ptr)
            }.to_option().map_default(Err(()),
                |&ptr| Ok(Window { ptr: ptr::to_unsafe_ptr(ptr), shared: true }))
        }
    }

    /// Wrapper for `glfwWindowShouldClose`.
    #[fixed_stack_segment] #[inline(never)]
    pub fn should_close(&self) -> bool {
        unsafe { ffi::glfwWindowShouldClose(self.ptr) as bool }
    }

    /// Wrapper for `glfwSetWindowShouldClose`.
    #[fixed_stack_segment] #[inline(never)]
    pub fn set_should_close(&self, value: bool) {
        unsafe { ffi::glfwSetWindowShouldClose(self.ptr, value as c_int) }
    }

    /// Wrapper for `glfwSetWindowTitle`.
    #[fixed_stack_segment] #[inline(never)]
    pub fn set_title(&self, title: &str) {
        unsafe {
            do title.with_c_str |title| {
                ffi::glfwSetWindowTitle(self.ptr, title);
            }
        }
    }

    /// Wrapper for `glfwGetWindowPos`.
    #[fixed_stack_segment] #[inline(never)]
    pub fn get_pos(&self) -> (int, int) {
        unsafe {
            let (xpos, ypos) = (0, 0);
            ffi::glfwGetWindowPos(self.ptr, &xpos, &ypos);
            (xpos as int, ypos as int)
        }
    }

    /// Wrapper for `glfwSetWindowPos`.
    #[fixed_stack_segment] #[inline(never)]
    pub fn set_pos(&self, xpos: int, ypos: int) {
        unsafe { ffi::glfwSetWindowPos(self.ptr, xpos as c_int, ypos as c_int); }
    }

    /// Wrapper for `glfwGetWindowSize`.
    #[fixed_stack_segment] #[inline(never)]
    pub fn get_size(&self) -> (int, int) {
        unsafe {
            let (width, height) = (0, 0);
            ffi::glfwGetWindowSize(self.ptr, &width, &height);
            (width as int, height as int)
        }
    }

    /// Wrapper for `glfwSetWindowSize`.
    #[fixed_stack_segment] #[inline(never)]
    pub fn set_size(&self, width: int, height: int) {
        unsafe { ffi::glfwSetWindowSize(self.ptr, width as c_int, height as c_int); }
    }

    /// Wrapper for `glfwGetFramebufferSize`.
    #[fixed_stack_segment] #[inline(never)]
    pub fn get_framebuffer_size(&self) -> (int, int) {
        unsafe {
            let (width, height) = (0, 0);
            ffi::glfwGetFramebufferSize(self.ptr, &width, &height);
            (width as int, height as int)
        }
    }

    /// Wrapper for `glfwIconifyWindow`.
    #[fixed_stack_segment] #[inline(never)]
    pub fn iconify(&self) {
        unsafe { ffi::glfwIconifyWindow(self.ptr); }
    }

    /// Wrapper for `glfwRestoreWindow`.
    #[fixed_stack_segment] #[inline(never)]
    pub fn restore(&self) {
        unsafe { ffi::glfwRestoreWindow(self.ptr); }
    }

    /// Wrapper for `glfwShowWindow`.
    #[fixed_stack_segment] #[inline(never)]
    pub fn show(&self) {
        unsafe { ffi::glfwShowWindow(self.ptr); }
    }

    /// Wrapper for `glfwHideWindow`.
    #[fixed_stack_segment] #[inline(never)]
    pub fn hide(&self) {
        unsafe { ffi::glfwHideWindow(self.ptr); }
    }

    /// Wrapper for `glfwGetWindowMonitor`.
    ///
    /// # Returns
    ///
    /// The window mode; either glfw::FullScreen or glfw::Windowed
    #[fixed_stack_segment] #[inline(never)]
    pub fn get_window_mode(&self) -> WindowMode {
        WindowMode::from_ptr(
            unsafe { ffi::glfwGetWindowMonitor(self.ptr) }
        )
    }

    /// Wrapper for `glfwGetWindowAttrib` called with `FOCUSED`.
    #[fixed_stack_segment] #[inline(never)]
    pub fn is_focused(&self) -> bool {
        unsafe { ffi::glfwGetWindowAttrib(self.ptr, FOCUSED) as bool }
    }

    /// Wrapper for `glfwGetWindowAttrib` called with `ICONIFIED`.
    #[fixed_stack_segment] #[inline(never)]
    pub fn is_iconified(&self) -> bool {
        unsafe { ffi::glfwGetWindowAttrib(self.ptr, ICONIFIED) as bool }
    }

    /// Wrapper for `glfwGetWindowAttrib` called with `CLIENT_API`.
    #[fixed_stack_segment] #[inline(never)]
    pub fn get_client_api(&self) -> c_int {
        unsafe { ffi::glfwGetWindowAttrib(self.ptr, CLIENT_API) }
    }

    /// Wrapper for `glfw::ffi::glfwGetWindowAttrib` called with
    /// `CONTEXT_VERSION_MAJOR`, `CONTEXT_VERSION_MINOR` and `CONTEXT_REVISION`.
    ///
    /// # Returns
    ///
    /// The client API version of the window's context in a version struct.
    #[fixed_stack_segment] #[inline(never)]
    pub fn get_context_version(&self) -> Version {
        unsafe {
            Version {
                major:  ffi::glfwGetWindowAttrib(self.ptr, CONTEXT_VERSION_MAJOR) as uint,
                minor:  ffi::glfwGetWindowAttrib(self.ptr, CONTEXT_VERSION_MINOR) as uint,
                rev:    ffi::glfwGetWindowAttrib(self.ptr, CONTEXT_REVISION) as uint,
            }
        }
    }

    /// Wrapper for `glfwGetWindowAttrib` called with `CONTEXT_ROBUSTNESS`.
    #[fixed_stack_segment] #[inline(never)]
    pub fn get_context_robustness(&self) -> c_int {
        unsafe { ffi::glfwGetWindowAttrib(self.ptr, CONTEXT_ROBUSTNESS) }
    }

    /// Wrapper for `glfwGetWindowAttrib` called with `OPENGL_FORWARD_COMPAT`.
    #[fixed_stack_segment] #[inline(never)]
    pub fn is_opengl_forward_compat(&self) -> bool {
        unsafe { ffi::glfwGetWindowAttrib(self.ptr, OPENGL_FORWARD_COMPAT) as bool }
    }

    /// Wrapper for `glfwGetWindowAttrib` called with `OPENGL_DEBUG_CONTEXT`.
    #[fixed_stack_segment] #[inline(never)]
    pub fn is_opengl_debug_context(&self) -> bool {
        unsafe { ffi::glfwGetWindowAttrib(self.ptr, OPENGL_DEBUG_CONTEXT) as bool }
    }

    /// Wrapper for `glfwGetWindowAttrib` called with `OPENGL_PROFILE`.
    #[fixed_stack_segment] #[inline(never)]
    pub fn get_opengl_profile(&self) -> c_int {
        unsafe { ffi::glfwGetWindowAttrib(self.ptr, OPENGL_PROFILE) }
    }

    /// Wrapper for `glfwGetWindowAttrib` called with `RESIZABLE`.
    #[fixed_stack_segment] #[inline(never)]
    pub fn is_resizable(&self) -> bool {
        unsafe { ffi::glfwGetWindowAttrib(self.ptr, RESIZABLE) as bool }
    }

    /// Wrapper for `glfwGetWindowAttrib` called with `VISIBLE`.
    #[fixed_stack_segment] #[inline(never)]
    pub fn is_visible(&self) -> bool {
        unsafe { ffi::glfwGetWindowAttrib(self.ptr, VISIBLE) as bool }
    }

    /// Wrapper for `glfwGetWindowAttrib` called with `DECORATED`.
    #[fixed_stack_segment] #[inline(never)]
    pub fn is_decorated(&self) -> bool {
        unsafe { ffi::glfwGetWindowAttrib(self.ptr, DECORATED) as bool }
    }

    /// Wrapper for `glfwSetWindowPosCallback`.
    #[fixed_stack_segment] #[inline(never)]
    pub fn set_pos_callback(&self, cbfun: WindowSizeFun) {
        set_window_callback!(setter:   glfwSetWindowPosCallback,
                             callback: window_pos_callback,
                             field:    pos_fun);
    }

    /// Wrapper for `glfwSetWindowSizeCallback`.
    #[fixed_stack_segment] #[inline(never)]
    pub fn set_size_callback(&self, cbfun: WindowSizeFun) {
        set_window_callback!(setter:   glfwSetWindowSizeCallback,
                             callback: window_size_callback,
                             field:    size_fun);
    }

    /// Wrapper for `glfwSetWindowCloseCallback`.
    #[fixed_stack_segment] #[inline(never)]
    pub fn set_close_callback(&self, cbfun: WindowCloseFun) {
        set_window_callback!(setter:   glfwSetWindowCloseCallback,
                             callback: window_close_callback,
                             field:    close_fun);
    }

    /// Wrapper for `glfwSetWindowRefreshCallback`.
    #[fixed_stack_segment] #[inline(never)]
    pub fn set_refresh_callback(&self, cbfun: WindowRefreshFun) {
        set_window_callback!(setter:   glfwSetWindowRefreshCallback,
                             callback: window_refresh_callback,
                             field:    refresh_fun);
    }

    /// Wrapper for `glfwSetWindowFocusCallback`.
    #[fixed_stack_segment] #[inline(never)]
    pub fn set_focus_callback(&self, cbfun: WindowFocusFun) {
        set_window_callback!(setter:   glfwSetWindowFocusCallback,
                             callback: window_focus_callback,
                             field:    focus_fun);
    }

    /// Wrapper for `glfwSetWindowIconifyCallback`.
    #[fixed_stack_segment] #[inline(never)]
    pub fn set_iconify_callback(&self, cbfun: WindowIconifyFun) {
        set_window_callback!(setter:   glfwSetWindowIconifyCallback,
                             callback: window_iconify_callback,
                             field:    iconify_fun);
    }

    /// Wrapper for `glfwSetFramebufferSizeCallback`.
    #[fixed_stack_segment] #[inline(never)]
    pub fn set_framebuffer_size_callback(&self, cbfun: FramebufferSizeFun) {
        set_window_callback!(setter:   glfwSetFramebufferSizeCallback,
                             callback: framebuffer_size_callback,
                             field:    framebuffer_size_fun);
    }

    /// Wrapper for `glfwGetInputMode` called with `CURSOR`.
    #[fixed_stack_segment] #[inline(never)]
    pub fn get_cursor_mode(&self) -> c_int {
        unsafe { ffi::glfwGetInputMode(self.ptr, CURSOR) }
    }

    /// Wrapper for `glfwSetInputMode` called with `CURSOR`.
    #[fixed_stack_segment] #[inline(never)]
    pub fn set_cursor_mode(&self, mode: c_int) {
        unsafe { ffi::glfwSetInputMode(self.ptr, CURSOR, mode); }
    }

    /// Wrapper for `glfwGetInputMode` called with `STICKY_KEYS`.
    #[fixed_stack_segment] #[inline(never)]
    pub fn has_sticky_keys(&self) -> bool {
        unsafe { ffi::glfwGetInputMode(self.ptr, STICKY_KEYS) as bool }
    }

    /// Wrapper for `glfwSetInputMode` called with `STICKY_KEYS`.
    #[fixed_stack_segment] #[inline(never)]
    pub fn set_sticky_keys(&self, value: bool) {
        unsafe { ffi::glfwSetInputMode(self.ptr, STICKY_KEYS, value as c_int); }
    }

    /// Wrapper for `glfwGetInputMode` called with `STICKY_MOUSE_BUTTONS`.
    #[fixed_stack_segment] #[inline(never)]
    pub fn has_sticky_mouse_buttons(&self) -> bool {
        unsafe { ffi::glfwGetInputMode(self.ptr, STICKY_MOUSE_BUTTONS) as bool }
    }

    /// Wrapper for `glfwSetInputMode` called with `STICKY_MOUSE_BUTTONS`.
    #[fixed_stack_segment] #[inline(never)]
    pub fn set_sticky_mouse_buttons(&self, value: bool) {
        unsafe { ffi::glfwSetInputMode(self.ptr, STICKY_MOUSE_BUTTONS, value as c_int); }
    }

    /// Wrapper for `glfwGetKey`.
    #[fixed_stack_segment] #[inline(never)]
    pub fn get_key(&self, key: c_int) -> c_int {
        unsafe { ffi::glfwGetKey(self.ptr, key) }
    }

    /// Wrapper for `glfwGetMouseButton`.
    #[fixed_stack_segment] #[inline(never)]
    pub fn get_mouse_button(&self, button: c_int) -> c_int {
        unsafe { ffi::glfwGetMouseButton(self.ptr, button) }
    }

    /// Wrapper for `glfwGetCursorPos`.
    #[fixed_stack_segment] #[inline(never)]
    pub fn get_cursor_pos(&self) -> (float, float) {
        unsafe {
            let (xpos, ypos) = (0.0, 0.0);
            ffi::glfwGetCursorPos(self.ptr, &xpos, &ypos);
            (xpos as float, ypos as float)
        }
    }

    /// Wrapper for `glfwSetCursorPos`.
    #[fixed_stack_segment] #[inline(never)]
    pub fn set_cursor_pos(&self, xpos: float, ypos: float) {
        unsafe { ffi::glfwSetCursorPos(self.ptr, xpos as c_double, ypos as c_double); }
    }

    /// Wrapper for `glfwSetKeyCallback`.
    #[fixed_stack_segment] #[inline(never)]
    pub fn set_key_callback(&self, cbfun: KeyFun) {
        set_window_callback!(setter:   glfwSetKeyCallback,
                             callback: key_callback,
                             field:    key_fun);
    }

    /// Wrapper for `glfwSetCharCallback`.
    #[fixed_stack_segment] #[inline(never)]
    pub fn set_char_callback(&self, cbfun: CharFun) {
        set_window_callback!(setter:   glfwSetCharCallback,
                             callback: char_callback,
                             field:    char_fun);
    }

    /// Wrapper for `glfwSetMouseButtonCallback`.
    #[fixed_stack_segment] #[inline(never)]
    pub fn set_mouse_button_callback(&self, cbfun: MouseButtonFun) {
        set_window_callback!(setter:   glfwSetMouseButtonCallback,
                             callback: mouse_button_callback,
                             field:    mouse_button_fun);
    }

    /// Wrapper for `glfwSetCursorPosCallback`.
    #[fixed_stack_segment] #[inline(never)]
    pub fn set_cursor_pos_callback(&self, cbfun: CursorPosFun) {
        set_window_callback!(setter:   glfwSetCursorPosCallback,
                             callback: cursor_pos_callback,
                             field:    cursor_pos_fun);
    }

    /// Wrapper for `glfwSetCursorEnterCallback`.
    #[fixed_stack_segment] #[inline(never)]
    pub fn set_cursor_enter_callback(&self, cbfun: CursorEnterFun) {
        set_window_callback!(setter:   glfwSetCursorEnterCallback,
                             callback: cursor_enter_callback,
                             field:    cursor_enter_fun);
    }

    /// Wrapper for `glfwSetScrollCallback`.
    #[fixed_stack_segment] #[inline(never)]
    pub fn set_scroll_callback(&self, cbfun: ScrollFun) {
        set_window_callback!(setter:   glfwSetScrollCallback,
                             callback: scroll_callback,
                             field:    scroll_fun);
    }

    /// Wrapper for `glfwGetClipboardString`.
    #[fixed_stack_segment] #[inline(never)]
    pub fn set_clipboard_string(&self, string: &str) {
        unsafe {
            do string.with_c_str |string| {
                ffi::glfwSetClipboardString(self.ptr, string);
            }
        }
    }

    /// Wrapper for `glfwGetClipboardString`.
    #[fixed_stack_segment] #[inline(never)]
    pub fn get_clipboard_string(&self) -> ~str {
        unsafe { str::raw::from_c_str(ffi::glfwGetClipboardString(self.ptr)) }
    }

    /// Wrapper for `glfwMakeContextCurrent`.
    pub fn make_context_current(&self) {
        make_context_current(Some(self));
    }

    /// Wrapper for `glfwGetCurrentContext`
    #[fixed_stack_segment] #[inline(never)]
    pub fn is_current_context(&self) -> bool {
        self.ptr == unsafe { ffi::glfwGetCurrentContext() }
    }

    /// Wrapper for `glfwSwapBuffers`.
    #[fixed_stack_segment] #[inline(never)]
    pub fn swap_buffers(&self) {
        unsafe { ffi::glfwSwapBuffers(self.ptr); }
    }

    /// Wrapper for `glfwGetWin32Window`
    #[cfg(target_os="win32")]
    #[fixed_stack_segment] #[inline(never)]
    pub fn get_win32_window(&self) -> *c_void {
        unsafe { ffi::glfwGetWin32Window(self.ptr) }
    }

    /// Wrapper for `glfwGetWGLContext`
    #[cfg(target_os="win32")]
    #[fixed_stack_segment] #[inline(never)]
    pub fn get_wgl_context(&self) -> *c_void {
        unsafe { ffi::glfwGetWGLContext(self.ptr) }
    }

    /// Wrapper for `glfwGetCocoaWindow`
    #[cfg(target_os="macos")]
    #[fixed_stack_segment] #[inline(never)]
    pub fn get_cocoa_window(&self) -> *c_void {
        unsafe { ffi::glfwGetCocoaWindow(self.ptr) }
    }

    /// Wrapper for `glfwGetNSGLContext`
    #[cfg(target_os="macos")]
    #[fixed_stack_segment] #[inline(never)]
    pub fn get_nsgl_context(&self) -> *c_void {
        unsafe { ffi::glfwGetNSGLContext(self.ptr) }
    }

    /// Wrapper for `glfwGetX11Window`
    #[cfg(target_os="linux")]
    #[fixed_stack_segment] #[inline(never)]
    pub fn get_x11_window(&self) -> *c_void {
        unsafe { ffi::glfwGetX11Window(self.ptr) }
    }

    /// Wrapper for `glfwGetGLXContext`
    #[cfg(target_os="linux")]
    #[fixed_stack_segment] #[inline(never)]
    pub fn get_glx_context(&self) -> *c_void {
        unsafe { ffi::glfwGetGLXContext(self.ptr) }
    }
}

/// Wrapper for `glfwMakeContextCurrent`.
#[fixed_stack_segment] #[inline(never)]
pub fn make_context_current(context: Option<&Window>) {
    match context {
        Some(window) => unsafe { ffi::glfwMakeContextCurrent(window.ptr) },
        None         => unsafe { ffi::glfwMakeContextCurrent(ptr::null()) },
    }
}

/// Wrapper for `glfwGetX11Display`
#[cfg(target_os="linux")]
#[fixed_stack_segment] #[inline(never)]
pub fn get_x11_display() -> *c_void {
    unsafe { ffi::glfwGetX11Display() }
}

impl Drop for Window {
    /// Closes the window and removes all associated callbacks.
    ///
    /// Wrapper for `glfwDestroyWindow`.
    #[fixed_stack_segment] #[inline(never)]
    fn drop(&self) {
        if !self.shared {
<<<<<<< HEAD
          unsafe { ffi::glfwDestroyWindow(self.ptr); }
        }

        unsafe { ffi::glfwDestroyWindow(self.ptr); }
=======
            unsafe { ffi::glfwDestroyWindow(self.ptr); }
        }
>>>>>>> f516591f
        // Remove data from task-local storage
        private::WindowDataMap::remove(self.ptr);
    }
}

/// Wrapper for `glfwPollEvents`.
#[fixed_stack_segment] #[inline(never)]
pub fn poll_events() {
    unsafe { ffi::glfwPollEvents(); }
}

/// Wrapper for `glfwWaitEvents`.
#[fixed_stack_segment] #[inline(never)]
pub fn wait_events() {
    unsafe { ffi::glfwWaitEvents(); }
}

pub mod joystick {
    use std::libc::*;
    use std::str;
    use std::vec;

    use ffi;

    /// Wrapper for `glfwJoystickPresent`.
    #[fixed_stack_segment] #[inline(never)]
    pub fn is_present(joy: c_int) -> bool {
        unsafe { ffi::glfwJoystickPresent(joy) as bool }
    }

    /// Wrapper for `glfwGetJoystickAxes`.
    #[fixed_stack_segment] #[inline(never)]
    pub fn get_axes(joy: c_int) -> ~[float] {
        unsafe {
            let count = 0;
            let ptr = ffi::glfwGetJoystickAxes(joy, &count);
            vec::from_buf(ptr, count as uint).map(|&a| a as float)
        }
    }

    /// Wrapper for `glfwGetJoystickButtons`.
    #[fixed_stack_segment] #[inline(never)]
    pub fn get_buttons(joy: c_int) -> ~[c_int] {
        unsafe {
            let count = 0;
            let ptr = ffi::glfwGetJoystickButtons(joy, &count);
            vec::from_buf(ptr, count as uint).map(|&b| b as c_int)
        }
    }

    /// Wrapper for `glfwGetJoystickName`.
    #[fixed_stack_segment] #[inline(never)]
    pub fn get_name(joy: c_int) -> ~str {
        unsafe { str::raw::from_c_str(ffi::glfwGetJoystickName(joy)) }
    }
}

/// Wrapper for `glfwGetTime`.
#[fixed_stack_segment] #[inline(never)]
pub fn get_time() -> float {
    unsafe { ffi::glfwGetTime() as float }
}

/// Wrapper for `glfwSetTime`.
#[fixed_stack_segment] #[inline(never)]
pub fn set_time(time: float) {
    unsafe { ffi::glfwSetTime(time as c_double); }
}

/// Wrapper for `glfwSwapInterval`.
#[fixed_stack_segment] #[inline(never)]
pub fn set_swap_interval(interval: int) {
    unsafe { ffi::glfwSwapInterval(interval as c_int); }
}

/// Wrapper for `glfwExtensionSupported`.
#[fixed_stack_segment] #[inline(never)]
pub fn extension_supported(extension: &str) -> bool {
    unsafe {
        do extension.with_c_str |extension| {
            ffi::glfwExtensionSupported(extension) as bool
        }
    }
}

/// Wrapper for `glfwGetProcAddress`.
#[fixed_stack_segment] #[inline(never)]
pub fn get_proc_address(procname: &str) -> Option<GLProc> {
    unsafe {
        do procname.with_c_str |procname| {
            ffi::glfwGetProcAddress(procname)
        }
    }
}<|MERGE_RESOLUTION|>--- conflicted
+++ resolved
@@ -46,11 +46,7 @@
 #[deriving(Eq, IterBytes)]
 pub struct Window {
     ptr: *ffi::GLFWwindow,
-<<<<<<< HEAD
-    shared: bool
-=======
     shared: bool,
->>>>>>> f516591f
 }
 
 pub type ErrorFun = @fn(error: c_int, description: ~str);
@@ -541,10 +537,7 @@
     }
 
     /// Wrapper for `glfwCreateWindow`.
-<<<<<<< HEAD
-=======
-    #[fixed_stack_segment] #[inline(never)]
->>>>>>> f516591f
+    #[fixed_stack_segment] #[inline(never)]
     pub fn create_shared(width: uint, height: uint, title: &str, mode: WindowMode, share: &Window) -> Result<Window,()> {
         unsafe {
             do title.with_c_str |title| {
@@ -1003,15 +996,9 @@
     #[fixed_stack_segment] #[inline(never)]
     fn drop(&self) {
         if !self.shared {
-<<<<<<< HEAD
-          unsafe { ffi::glfwDestroyWindow(self.ptr); }
-        }
-
         unsafe { ffi::glfwDestroyWindow(self.ptr); }
-=======
             unsafe { ffi::glfwDestroyWindow(self.ptr); }
         }
->>>>>>> f516591f
         // Remove data from task-local storage
         private::WindowDataMap::remove(self.ptr);
     }
