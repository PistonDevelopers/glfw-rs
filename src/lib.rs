--- conflicted
+++ resolved
@@ -944,11 +944,7 @@
     /// If `ContextVersion(1, 0)` is requested, _most_ drivers will provide the
     /// highest available context.
     ContextVersion(u32, u32),
-<<<<<<< HEAD
-    /// Specifies the `ContextRobustnessHint` strategy to be used.
-=======
     /// Specifies the `ContextRobustness` strategy to be used.
->>>>>>> 013b68a5
     ContextRobustness(ContextRobustnessHint),
     /// Specifies whether the OpenGL context should be forward-compatible, i.e.
     /// one where all functionality deprecated in the requested version of
@@ -1600,7 +1596,7 @@
 pub fn make_context_current(context: Option<&Context>) {
     match context {
         Some(ctx) => unsafe { ffi::glfwMakeContextCurrent(ctx.window_ptr()) },
-        None      => unsafe { ffi::glfwMakeContextCurrent(ptr::null_mut()) },
+        None      => unsafe { ffi::glfwMakeContextCurrent(ptr::mut_null()) },
     }
 }
 
